import numpy as np
import numpy.testing as npt
import pytest
<<<<<<< HEAD
from hypothesis import assume, given
=======
from hypothesis import given
>>>>>>> 31b6eaa6

import pylinalg as pla

from .. import conftest as ct


def test_vector_normalize():
    vectors = np.array(
        [
            [2, 0, 0],
            [1, 1, 1],
            [-1, -1, -1],
            [1, 0, 0],
        ],
        dtype="f8",
    )
    npt.assert_array_almost_equal(
        pla.vector_normalize(vectors),
        [
            [1, 0, 0],
            [1 / np.sqrt(3), 1 / np.sqrt(3), 1 / np.sqrt(3)],
            [-1 / np.sqrt(3), -1 / np.sqrt(3), -1 / np.sqrt(3)],
            [1, 0, 0],
        ],
    )


@pytest.mark.parametrize(
    "vectors,value,expected",
    [
        ([1, 1, 1], 1, [1, 1, 1, 1]),
        ([1, 1, 1], 0, [1, 1, 1, 0]),
        ([[1, 1, 1]], 1, [[1, 1, 1, 1]]),
        ([[1, 1, 1], [2, 2, 2]], 1, [[1, 1, 1, 1], [2, 2, 2, 1]]),
        ([[1, 1, 1], [2, 2, 2]], 0, [[1, 1, 1, 0], [2, 2, 2, 0]]),
    ],
)
def test_vector_make_homogeneous(vectors, value, expected):
    vectors = np.asarray(vectors)
    expected = np.asarray(expected)
    result = pla.vector_make_homogeneous(vectors, w=value)
    npt.assert_array_equal(result, expected)


@given(ct.test_vector)
def test_vector_from_matrix_position(translation):
    matrix = pla.matrix_make_translation(translation)
    result = pla.vector_from_matrix_position(matrix)

    npt.assert_equal(result, translation)


def test_vector_apply_translation():
    vectors = np.array([[1, 0, 0]])
    expected = np.array([[0, 2, 2]])
    matrix = pla.matrix_make_translation([-1, 2, 2])
    result = pla.vector_apply_matrix(vectors, matrix)

    npt.assert_array_almost_equal(
        result,
        expected,
    )


@given(ct.test_vector)
def test_vector_make_spherical_safe(vector):
    result = pla.vector_make_spherical_safe(vector)

    assert np.all((0 <= result[..., 1]) & (result[..., 1] < np.pi))
    assert np.all((0 <= result[..., 2]) & (result[..., 2] < 2 * np.pi))


def test_vector_apply_matrix_out():
    vectors = np.array([[1, 0, 0]], dtype="f4")
    out = np.empty_like(vectors, dtype="i4")
    matrix = pla.matrix_make_translation([-1, 2, 2])
    result = pla.vector_apply_matrix(vectors, matrix, out=out)

    assert result is out


def test_vector_apply_matrix_out_performant():
    vectors = np.array([[1, 0, 0]], dtype="f4")
    out = np.empty_like(vectors, dtype="f8")
    matrix = pla.matrix_make_translation([-1, 2, 2])
    result = pla.vector_apply_matrix(vectors, matrix, out=out)

    assert result is out


def test_vector_apply_matrix_dtype():
    vectors = np.array([[1, 0, 0]], dtype="f4")
    matrix = pla.matrix_make_translation([-1, 2, 2])
    result = pla.vector_apply_matrix(vectors, matrix, dtype="i2")

    assert result.dtype == "i2"


def test_vector_apply_matrix_out_dtype():
    vectors = np.array([[1, 0, 0]], dtype="f4")
    matrix = pla.matrix_make_translation([-1, 2, 2])
    out = np.empty_like(vectors, dtype="i4")
    result = pla.vector_apply_matrix(vectors, matrix, out=out, dtype="i2")

    assert result is out
    assert result.dtype == "i4"


@given(ct.test_spherical)
def test_vector_spherical_to_euclidean(spherical):
    # accuracy of trigonometric ops close to 0, 90, 180, 270, 360 deg dependes a
    # lot on the underlying hardware. Let's avoid it here.
    angles = spherical[..., [1, 2]]
    assume(np.all(np.abs(angles - 0) > 1e-100))
    assume(np.all(np.abs(angles - np.pi / 2) > 1e-100))
    assume(np.all(np.abs(angles - np.pi) > 1e-100))
    assume(np.all(np.abs(angles - 2 * np.pi) > 1e-100))

    # same for really short vectors (can produce 0)
    assume(np.all(np.abs(spherical[0] - 0) > 1e-200))

    # we can't do a simple round trip test. Instead we ensure that we are
    # rotating in the right direction and that the radius/length match
    result = pla.vector_spherical_to_euclidean(spherical)

    # ensure azimuth rotates CCW
    expected_sign = np.where(spherical[1] < np.pi / 2, 1, -1)
    actual_sign = np.prod(np.sign(result[..., [0, 2]]))
    assert np.all(expected_sign == actual_sign)

    # ensure inclination is measured from positive y
    expected_sign = np.where(spherical[2] < np.pi / 2, 1, -1)
    expected_sign = np.where(spherical[2] > 3 / 2 * np.pi, 1, expected_sign)
    actual_sign = np.sign(result[..., 1])
    assert np.all(expected_sign == actual_sign)

    # ensure length is what we expect
    length = np.linalg.norm(result)
    assert np.allclose(length, spherical[0], rtol=1e-16, atol=np.inf)


def test_vector_spherical_to_euclidean_refs():
    # ensure that the reference axes get transformed as expected
    result = pla.vector_spherical_to_euclidean((1, 0, 0))
    assert np.allclose(result, (0, 1, 0))

    result = pla.vector_spherical_to_euclidean((1, 0, np.pi / 2))
    assert np.allclose(result, (0, 0, 1))


def test_vector_apply_rotation_about_z_matrix():
    """Test that a positive pi/2 rotation about the z-axis results
    in counter clockwise rotation, in accordance with the unit circle."""
    vectors = np.array(
        [1, 0, 0],
    )
    expected = np.array(
        [0, 1, 0],
    )
    matrix = pla.matrix_make_rotation_from_euler_angles([0, 0, np.pi / 2])
    result = pla.vector_apply_matrix(vectors, matrix)

    npt.assert_array_almost_equal(
        result,
        expected,
    )


def test_vector_apply_rotation_ordered():
    """Test that a positive pi/2 rotation about the z-axis and then the y-axis
    results in a different output then in standard rotation ordering."""
    vectors = np.array(
        [1, 0, 0],
    )
    expected = np.array(
        [0, 1, 0],
    )
    matrix = pla.matrix_make_rotation_from_euler_angles(
        [0, -np.pi / 2, np.pi / 2], order="zyx"
    )
    result = pla.vector_apply_matrix(vectors, matrix)

    npt.assert_array_almost_equal(
        result,
        expected,
    )


@given(ct.test_vector, ct.test_quaternion)
def test_vector_apply_quaternion_rotation(vector, quaternion):
    scale = np.linalg.norm(vector)
    if scale > 1e100:
        vector = vector / scale * 1e100

    actual = pla.vector_apply_quaternion_rotation(vector, quaternion)

    # reference implementation
    matrix = pla.quaternion_to_matrix(quaternion)
    vector = pla.vector_make_homogeneous(vector)
    expected = (matrix @ vector)[..., :-1]

    # assert relative proximity only
    assert np.allclose(actual, expected, rtol=1e-10, atol=np.inf)


@given(ct.test_vector, ct.test_quaternion)
def test_vector_apply_quaternion_rotation_identity(vector, quaternion):
    scale = np.linalg.norm(vector)
    if scale > 1e100:
        vector = vector / scale * 1e100

    inv_quaternion = pla.quaternion_inverse(quaternion)
    tmp = pla.vector_apply_quaternion_rotation(vector, quaternion)
    actual = pla.vector_apply_quaternion_rotation(tmp, inv_quaternion)

    # assert relative proximity only
    assert np.allclose(actual, vector, rtol=1e-10, atol=np.inf)<|MERGE_RESOLUTION|>--- conflicted
+++ resolved
@@ -1,11 +1,7 @@
 import numpy as np
 import numpy.testing as npt
 import pytest
-<<<<<<< HEAD
 from hypothesis import assume, given
-=======
-from hypothesis import given
->>>>>>> 31b6eaa6
 
 import pylinalg as pla
 
